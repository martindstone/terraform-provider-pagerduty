package pagerduty

import (
	"fmt"
	"log"
	"strings"
	"time"

	"github.com/hashicorp/terraform-plugin-sdk/v2/helper/resource"
	"github.com/hashicorp/terraform-plugin-sdk/v2/helper/schema"
	"github.com/heimweh/go-pagerduty/pagerduty"
)

func resourcePagerDutyUserContactMethod() *schema.Resource {
	return &schema.Resource{
		Create: resourcePagerDutyUserContactMethodCreate,
		Read:   resourcePagerDutyUserContactMethodRead,
		Update: resourcePagerDutyUserContactMethodUpdate,
		Delete: resourcePagerDutyUserContactMethodDelete,
		Importer: &schema.ResourceImporter{
			State: resourcePagerDutyUserContactMethodImport,
		},
		Schema: map[string]*schema.Schema{
			"user_id": {
				Type:     schema.TypeString,
				Required: true,
			},

			"type": {
				Type:     schema.TypeString,
				Required: true,
				ValidateFunc: validateValueFunc([]string{
					"email_contact_method",
					"phone_contact_method",
					"push_notification_contact_method",
					"sms_contact_method",
				}),
			},

			"send_short_email": {
				Type:     schema.TypeBool,
				Optional: true,
				Default:  false,
			},

			"country_code": {
				Type:     schema.TypeInt,
				Optional: true,
			},

			"enabled": {
				Type:     schema.TypeBool,
				Computed: true,
			},

			"blacklisted": {
				Type:     schema.TypeBool,
				Computed: true,
			},

			"label": {
				Type:     schema.TypeString,
				Required: true,
			},

			"address": {
				Type:     schema.TypeString,
				Required: true,
			},
		},
	}
}

func buildUserContactMethodStruct(d *schema.ResourceData) *pagerduty.ContactMethod {
	contactMethod := &pagerduty.ContactMethod{
		Type:    d.Get("type").(string),
		Label:   d.Get("label").(string),
		Address: d.Get("address").(string),
	}

	if v, ok := d.GetOk("send_short_email"); ok {
		contactMethod.SendShortEmail = v.(bool)
	}

	if v, ok := d.GetOk("country_code"); ok {
		contactMethod.CountryCode = v.(int)
	}

	if v, ok := d.GetOk("enabled"); ok {
		contactMethod.Enabled = v.(bool)
	}

	return contactMethod
}
<<<<<<< HEAD

func fetchPagerDutyUserContactMethod(d *schema.ResourceData, meta interface{}, errCallback func(error, *schema.ResourceData) error) error {
	client := meta.(*pagerduty.Client)
=======
func resourcePagerDutyUserContactMethodCreate(d *schema.ResourceData, meta interface{}) error {
	client, _ := meta.(*Config).Client()

	userID := d.Get("user_id").(string)

	contactMethod := buildUserContactMethodStruct(d)

	resp, _, err := client.Users.CreateContactMethod(userID, contactMethod)
	if err != nil {
		return err
	}

	d.SetId(resp.ID)

	return resourcePagerDutyUserContactMethodRead(d, meta)
}

func resourcePagerDutyUserContactMethodRead(d *schema.ResourceData, meta interface{}) error {
	client, _ := meta.(*Config).Client()

>>>>>>> 530e6c4b
	userID := d.Get("user_id").(string)

	return resource.Retry(2*time.Minute, func() *resource.RetryError {
		resp, _, err := client.Users.GetContactMethod(userID, d.Id())
		if err != nil {
			errResp := handleNotFoundError(err, d)
			if errResp != nil {
				time.Sleep(2 * time.Second)
				return resource.RetryableError(errResp)
			}

			return nil
		}

		d.Set("address", resp.Address)
		d.Set("blacklisted", resp.BlackListed)
		d.Set("country_code", resp.CountryCode)
		d.Set("enabled", resp.Enabled)
		d.Set("label", resp.Label)
		d.Set("send_short_email", resp.SendShortEmail)
		d.Set("type", resp.Type)

		return nil
	})
}

func resourcePagerDutyUserContactMethodCreate(d *schema.ResourceData, meta interface{}) error {
	client := meta.(*pagerduty.Client)

	userID := d.Get("user_id").(string)

	contactMethod := buildUserContactMethodStruct(d)

	resp, _, err := client.Users.CreateContactMethod(userID, contactMethod)
	if err != nil {
		return err
	}

	d.SetId(resp.ID)

	return fetchPagerDutyUserContactMethod(d, meta, genError)
}

func resourcePagerDutyUserContactMethodRead(d *schema.ResourceData, meta interface{}) error {
	return fetchPagerDutyUserContactMethod(d, meta, handleNotFoundError)
}

func resourcePagerDutyUserContactMethodUpdate(d *schema.ResourceData, meta interface{}) error {
	client, _ := meta.(*Config).Client()

	contactMethod := buildUserContactMethodStruct(d)

	log.Printf("[INFO] Updating PagerDuty user contact method %s", d.Id())

	userID := d.Get("user_id").(string)

	if _, _, err := client.Users.UpdateContactMethod(userID, d.Id(), contactMethod); err != nil {
		return err
	}

	return resourcePagerDutyUserContactMethodRead(d, meta)
}

func resourcePagerDutyUserContactMethodDelete(d *schema.ResourceData, meta interface{}) error {
	client, _ := meta.(*Config).Client()

	log.Printf("[INFO] Deleting PagerDuty user contact method %s", d.Id())

	userID := d.Get("user_id").(string)

	if _, err := client.Users.DeleteContactMethod(userID, d.Id()); err != nil {
		return handleNotFoundError(err, d)
	}

	d.SetId("")

	return nil
}

func resourcePagerDutyUserContactMethodImport(d *schema.ResourceData, meta interface{}) ([]*schema.ResourceData, error) {
	client, _ := meta.(*Config).Client()

	ids := strings.Split(d.Id(), ":")

	if len(ids) != 2 {
		return []*schema.ResourceData{}, fmt.Errorf("Error importing pagerduty_user_contact_method. Expecting an ID formed as '<user_id>:<contact_method_id>'")
	}
	uid, id := ids[0], ids[1]

	_, _, err := client.Users.GetContactMethod(uid, id)
	if err != nil {
		return []*schema.ResourceData{}, err
	}

	d.SetId(id)
	d.Set("user_id", uid)

	return []*schema.ResourceData{d}, nil
}<|MERGE_RESOLUTION|>--- conflicted
+++ resolved
@@ -92,32 +92,9 @@
 
 	return contactMethod
 }
-<<<<<<< HEAD
 
 func fetchPagerDutyUserContactMethod(d *schema.ResourceData, meta interface{}, errCallback func(error, *schema.ResourceData) error) error {
-	client := meta.(*pagerduty.Client)
-=======
-func resourcePagerDutyUserContactMethodCreate(d *schema.ResourceData, meta interface{}) error {
 	client, _ := meta.(*Config).Client()
-
-	userID := d.Get("user_id").(string)
-
-	contactMethod := buildUserContactMethodStruct(d)
-
-	resp, _, err := client.Users.CreateContactMethod(userID, contactMethod)
-	if err != nil {
-		return err
-	}
-
-	d.SetId(resp.ID)
-
-	return resourcePagerDutyUserContactMethodRead(d, meta)
-}
-
-func resourcePagerDutyUserContactMethodRead(d *schema.ResourceData, meta interface{}) error {
-	client, _ := meta.(*Config).Client()
-
->>>>>>> 530e6c4b
 	userID := d.Get("user_id").(string)
 
 	return resource.Retry(2*time.Minute, func() *resource.RetryError {
