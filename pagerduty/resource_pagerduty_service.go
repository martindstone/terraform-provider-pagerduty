--- conflicted
+++ resolved
@@ -70,17 +70,11 @@
 				ConflictsWith: []string{"alert_grouping_parameters"},
 			},
 			"alert_grouping_timeout": {
-<<<<<<< HEAD
 				Type:          schema.TypeString,
 				Optional:      true,
 				Computed:      true,
 				Deprecated:    "Use `alert_grouping_parameters.config.timeout`",
 				ConflictsWith: []string{"alert_grouping_parameters"},
-=======
-				Type:     schema.TypeString,
-				Optional: true,
-				Default:  "null",
->>>>>>> 0ae400ae
 			},
 			"alert_grouping_parameters": {
 				Type:          schema.TypeList,
@@ -318,12 +312,9 @@
 	}
 	if attr, ok := d.GetOk("alert_grouping_parameters"); ok {
 		service.AlertGroupingParameters = expandAlertGroupingParameters(attr)
-<<<<<<< HEAD
 	} else {
 		// Clear AlertGroupingParameters as it takes precedence over AlertGrouping and AlertGroupingTimeout which are apparently deprecated (that's not explicitly documented in the API)
 		service.AlertGroupingParameters = nil
-=======
->>>>>>> 0ae400ae
 	}
 	if attr, ok := d.GetOk("alert_grouping_timeout"); ok {
 		if attr.(string) != "null" {
@@ -397,58 +388,8 @@
 			return nil
 		}
 
-<<<<<<< HEAD
 		if err := flattenService(d, service); err != nil {
 			return resource.NonRetryableError(err)
-=======
-		d.Set("name", service.Name)
-		d.Set("html_url", service.HTMLURL)
-		d.Set("status", service.Status)
-		d.Set("created_at", service.CreatedAt)
-		d.Set("escalation_policy", service.EscalationPolicy.ID)
-		d.Set("description", service.Description)
-		if service.AutoResolveTimeout == nil {
-			d.Set("auto_resolve_timeout", "null")
-		} else {
-			d.Set("auto_resolve_timeout", strconv.Itoa(*service.AutoResolveTimeout))
-		}
-		d.Set("last_incident_timestamp", service.LastIncidentTimestamp)
-		if service.AcknowledgementTimeout == nil {
-			d.Set("acknowledgement_timeout", "null")
-		} else {
-			d.Set("acknowledgement_timeout", strconv.Itoa(*service.AcknowledgementTimeout))
-		}
-		d.Set("alert_creation", service.AlertCreation)
-		if service.AlertGrouping != nil && *service.AlertGrouping != "" {
-			d.Set("alert_grouping", *service.AlertGrouping)
-		}
-		if service.AlertGroupingTimeout == nil {
-			d.Set("alert_grouping_timeout", "null")
-		} else {
-			d.Set("alert_grouping_timeout", strconv.Itoa(*service.AlertGroupingTimeout))
-		}
-		if service.AlertGroupingParameters != nil {
-			if err := d.Set("alert_grouping_parameters", flattenAlertGroupingParameters(service.AlertGroupingParameters)); err != nil {
-				return resource.NonRetryableError(err)
-			}
-		}
-		if service.IncidentUrgencyRule != nil {
-			if err := d.Set("incident_urgency_rule", flattenIncidentUrgencyRule(service.IncidentUrgencyRule)); err != nil {
-				return resource.NonRetryableError(err)
-			}
-		}
-
-		if service.SupportHours != nil {
-			if err := d.Set("support_hours", flattenSupportHours(service.SupportHours)); err != nil {
-				return resource.NonRetryableError(err)
-			}
-		}
-
-		if service.ScheduledActions != nil {
-			if err := d.Set("scheduled_actions", flattenScheduledActions(service.ScheduledActions)); err != nil {
-				return resource.NonRetryableError(err)
-			}
->>>>>>> 0ae400ae
 		}
 		return nil
 	})
