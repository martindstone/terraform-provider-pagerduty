package pagerduty

import (
	"context"
	"fmt"
	"log"
	"strings"
	"time"

	"github.com/hashicorp/terraform-plugin-sdk/v2/helper/resource"
	"github.com/hashicorp/terraform-plugin-sdk/v2/helper/schema"
	"github.com/heimweh/go-pagerduty/pagerduty"
)

func resourcePagerDutyServiceIntegration() *schema.Resource {
	return &schema.Resource{
		Create: resourcePagerDutyServiceIntegrationCreate,
		Read:   resourcePagerDutyServiceIntegrationRead,
		Update: resourcePagerDutyServiceIntegrationUpdate,
		Delete: resourcePagerDutyServiceIntegrationDelete,
		CustomizeDiff: func(context context.Context, diff *schema.ResourceDiff, i interface{}) error {
			t := diff.Get("type").(string)
			if t == "generic_email_inbound_integration" && diff.Get("integration_email").(string) == "" {
				return fmt.Errorf("integration_email attribute must be set for an integration type generic_email_inbound_integration")
			}
			return nil
		},
		Importer: &schema.ResourceImporter{
			State: resourcePagerDutyServiceIntegrationImport,
		},
		Schema: map[string]*schema.Schema{
			"name": {
				Type:     schema.TypeString,
				Optional: true,
			},
			"service": {
				Type:     schema.TypeString,
				Required: true,
				ForceNew: true,
			},
			"type": {
				Type:          schema.TypeString,
				Optional:      true,
				ForceNew:      true,
				Computed:      true,
				ConflictsWith: []string{"vendor"},
				ValidateFunc: validateValueFunc([]string{
					"aws_cloudwatch_inbound_integration",
					"cloudkick_inbound_integration",
					"event_transformer_api_inbound_integration",
					"events_api_v2_inbound_integration",
					"generic_email_inbound_integration",
					"generic_events_api_inbound_integration",
					"keynote_inbound_integration",
					"nagios_inbound_integration",
					"pingdom_inbound_integration",
					"sql_monitor_inbound_integration",
				}),
			},
			"vendor": {
				Type:          schema.TypeString,
				ForceNew:      true,
				Optional:      true,
				ConflictsWith: []string{"type"},
				Computed:      true,
			},
			"integration_key": {
				Type:     schema.TypeString,
				Optional: true,
				Computed: true,
			},
			"integration_email": {
				Type:     schema.TypeString,
				Optional: true,
				Computed: true,
			},
			"html_url": {
				Type:     schema.TypeString,
				Computed: true,
			},
		},
	}
}

func buildServiceIntegrationStruct(d *schema.ResourceData) *pagerduty.Integration {
	serviceIntegration := &pagerduty.Integration{
		Name: d.Get("name").(string),
		Type: "service_integration",
		Service: &pagerduty.ServiceReference{
			Type: "service",
			ID:   d.Get("service").(string),
		},
	}

	if attr, ok := d.GetOk("integration_key"); ok {
		serviceIntegration.IntegrationKey = attr.(string)
	}

	if attr, ok := d.GetOk("integration_email"); ok {
		serviceIntegration.IntegrationEmail = attr.(string)
	}

	if attr, ok := d.GetOk("type"); ok {
		serviceIntegration.Type = attr.(string)
	}

	if attr, ok := d.GetOk("vendor"); ok {
		serviceIntegration.Vendor = &pagerduty.VendorReference{
			ID:   attr.(string),
			Type: "vendor",
		}
	}

	return serviceIntegration
}

<<<<<<< HEAD
func fetchPagerDutyServiceIntegration(d *schema.ResourceData, meta interface{}, errCallback func(error, *schema.ResourceData) error) error {
	client := meta.(*pagerduty.Client)
=======
func resourcePagerDutyServiceIntegrationCreate(d *schema.ResourceData, meta interface{}) error {
	client, _ := meta.(*Config).Client()

	serviceIntegration := buildServiceIntegrationStruct(d)

	log.Printf("[INFO] Creating PagerDuty service integration %s", serviceIntegration.Name)

	service := d.Get("service").(string)

	retryErr := resource.Retry(1*time.Minute, func() *resource.RetryError {
		if serviceIntegration, _, err := client.Services.CreateIntegration(service, serviceIntegration); err != nil {
			if isErrCode(err, 400) {
				time.Sleep(2 * time.Second)
				return resource.RetryableError(err)
			}

			return resource.NonRetryableError(err)
		} else if serviceIntegration != nil {
			d.SetId(serviceIntegration.ID)
		}
		return nil
	})

	if retryErr != nil {
		return retryErr
	}

	return resourcePagerDutyServiceIntegrationRead(d, meta)
}

func resourcePagerDutyServiceIntegrationRead(d *schema.ResourceData, meta interface{}) error {
	client, _ := meta.(*Config).Client()

	log.Printf("[INFO] Reading PagerDuty service integration %s", d.Id())

>>>>>>> 530e6c4b
	service := d.Get("service").(string)

	o := &pagerduty.GetIntegrationOptions{}

	return resource.Retry(2*time.Minute, func() *resource.RetryError {
		serviceIntegration, _, err := client.Services.GetIntegration(service, d.Id(), o)
		if err != nil {
			log.Printf("[WARN] Service integration read error")
			errResp := errCallback(err, d)
			if errResp != nil {
				time.Sleep(2 * time.Second)
				return resource.RetryableError(errResp)
			}

			return nil
		}

		d.Set("name", serviceIntegration.Name)
		d.Set("type", serviceIntegration.Type)

		if serviceIntegration.Service != nil {
			d.Set("service", serviceIntegration.Service.ID)
		}

		if serviceIntegration.Vendor != nil {
			d.Set("vendor", serviceIntegration.Vendor.ID)
		}

		if serviceIntegration.IntegrationKey != "" {
			d.Set("integration_key", serviceIntegration.IntegrationKey)
		}

		if serviceIntegration.IntegrationEmail != "" {
			d.Set("integration_email", serviceIntegration.IntegrationEmail)
		}

		if serviceIntegration.HTMLURL != "" {
			d.Set("html_url", serviceIntegration.HTMLURL)
		}

		return nil
	})
}

func resourcePagerDutyServiceIntegrationCreate(d *schema.ResourceData, meta interface{}) error {
	client := meta.(*pagerduty.Client)

	serviceIntegration := buildServiceIntegrationStruct(d)

	log.Printf("[INFO] Creating PagerDuty service integration %s", serviceIntegration.Name)

	service := d.Get("service").(string)

	retryErr := resource.Retry(1*time.Minute, func() *resource.RetryError {
		if serviceIntegration, _, err := client.Services.CreateIntegration(service, serviceIntegration); err != nil {
			if isErrCode(err, 400) {
				time.Sleep(2 * time.Second)
				return resource.RetryableError(err)
			}

			return resource.NonRetryableError(err)
		} else if serviceIntegration != nil {
			d.SetId(serviceIntegration.ID)
		}
		return nil
	})

	if retryErr != nil {
		return retryErr
	}

	return fetchPagerDutyServiceIntegration(d, meta, genError)
}

func resourcePagerDutyServiceIntegrationRead(d *schema.ResourceData, meta interface{}) error {
	log.Printf("[INFO] Reading PagerDuty service integration %s", d.Id())
	return fetchPagerDutyServiceIntegration(d, meta, handleNotFoundError)
}

func resourcePagerDutyServiceIntegrationUpdate(d *schema.ResourceData, meta interface{}) error {
	client, _ := meta.(*Config).Client()

	serviceIntegration := buildServiceIntegrationStruct(d)

	service := d.Get("service").(string)

	log.Printf("[INFO] Updating PagerDuty service integration %s", d.Id())

	if _, _, err := client.Services.UpdateIntegration(service, d.Id(), serviceIntegration); err != nil {
		return err
	}

	return nil
}

func resourcePagerDutyServiceIntegrationDelete(d *schema.ResourceData, meta interface{}) error {
	client, _ := meta.(*Config).Client()

	service := d.Get("service").(string)

	log.Printf("[INFO] Removing PagerDuty service integration %s", d.Id())

	if _, err := client.Services.DeleteIntegration(service, d.Id()); err != nil {
		return err
	}

	d.SetId("")

	return nil
}

func resourcePagerDutyServiceIntegrationImport(d *schema.ResourceData, meta interface{}) ([]*schema.ResourceData, error) {
	client, _ := meta.(*Config).Client()

	ids := strings.Split(d.Id(), ".")

	if len(ids) != 2 {
		return []*schema.ResourceData{}, fmt.Errorf("Error importing pagerduty_service_integration. Expecting an importation ID formed as '<service_id>.<integration_id>'")
	}
	sid, id := ids[0], ids[1]

	_, _, err := client.Services.GetIntegration(sid, id, nil)
	if err != nil {
		return []*schema.ResourceData{}, err
	}

	// These are set because an import also calls Read behind the scenes
	d.SetId(id)
	d.Set("service", sid)

	return []*schema.ResourceData{d}, nil
}<|MERGE_RESOLUTION|>--- conflicted
+++ resolved
@@ -114,46 +114,8 @@
 	return serviceIntegration
 }
 
-<<<<<<< HEAD
 func fetchPagerDutyServiceIntegration(d *schema.ResourceData, meta interface{}, errCallback func(error, *schema.ResourceData) error) error {
-	client := meta.(*pagerduty.Client)
-=======
-func resourcePagerDutyServiceIntegrationCreate(d *schema.ResourceData, meta interface{}) error {
-	client, _ := meta.(*Config).Client()
-
-	serviceIntegration := buildServiceIntegrationStruct(d)
-
-	log.Printf("[INFO] Creating PagerDuty service integration %s", serviceIntegration.Name)
-
-	service := d.Get("service").(string)
-
-	retryErr := resource.Retry(1*time.Minute, func() *resource.RetryError {
-		if serviceIntegration, _, err := client.Services.CreateIntegration(service, serviceIntegration); err != nil {
-			if isErrCode(err, 400) {
-				time.Sleep(2 * time.Second)
-				return resource.RetryableError(err)
-			}
-
-			return resource.NonRetryableError(err)
-		} else if serviceIntegration != nil {
-			d.SetId(serviceIntegration.ID)
-		}
-		return nil
-	})
-
-	if retryErr != nil {
-		return retryErr
-	}
-
-	return resourcePagerDutyServiceIntegrationRead(d, meta)
-}
-
-func resourcePagerDutyServiceIntegrationRead(d *schema.ResourceData, meta interface{}) error {
-	client, _ := meta.(*Config).Client()
-
-	log.Printf("[INFO] Reading PagerDuty service integration %s", d.Id())
-
->>>>>>> 530e6c4b
+	client, _ := meta.(*Config).Client()
 	service := d.Get("service").(string)
 
 	o := &pagerduty.GetIntegrationOptions{}
